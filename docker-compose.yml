--- conflicted
+++ resolved
@@ -7,15 +7,9 @@
     volumes:
       - .:/package
     tty: true
-<<<<<<< HEAD
-  package-last:
-    image: registry.gitlab.com/aplus-framework/images/package:3
-    container_name: package-http-last
-=======
   package-latest:
     image: registry.gitlab.com/aplus-framework/images/package:latest
     container_name: package-http-latest
->>>>>>> 03b6128c
     working_dir: /package
     volumes:
       - .:/package
