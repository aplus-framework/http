<?php declare(strict_types=1);
/*
 * This file is part of Aplus Framework HTTP Library.
 *
 * (c) Natan Felles <natanfelles@gmail.com>
 *
 * For the full copyright and license information, please view the LICENSE
 * file that was distributed with this source code.
 */
namespace Framework\HTTP;

use BadMethodCallException;
use Framework\Helpers\ArraySimple;
use InvalidArgumentException;
use JetBrains\PhpStorm\ArrayShape;
use JetBrains\PhpStorm\Deprecated;
use JetBrains\PhpStorm\Pure;
use LogicException;
use Override;
use stdClass;
use UnexpectedValueException;

/**
 * Class Request.
 *
 * @see https://developer.mozilla.org/en-US/docs/Web/HTTP/Messages#HTTP_Requests
 *
 * @package http
 */
class Request extends Message implements RequestInterface
{
    /**
     * @var array<string,array<mixed>|UploadedFile>
     */
    protected array $files = [];
    /**
     * @var array<string,mixed>|null
     */
    protected ?array $parsedBody = null;
    /**
     * HTTP Authorization Header parsed.
     *
     * @var array<string,string|null>|null
     */
    protected ?array $auth = null;
    /**
     * @var string|null Basic or Digest
     */
    protected ?string $authType = null;
    protected string $host;
    protected int $port;
    /**
     * Request X-Request-ID header.
     */
    protected string | false $id;
    /**
     * @var array<string,array<mixed>|null>
     */
    protected array $negotiation = [
        'ACCEPT' => null,
        'CHARSET' => null,
        'ENCODING' => null,
        'LANGUAGE' => null,
    ];
    protected false | URL $referrer;
    protected false | UserAgent $userAgent;
    protected bool $isAjax;
    /**
     * Tell if is a HTTPS connection.
     *
     * @var bool
     */
    protected bool $isSecure;
    protected int $jsonFlags = 0;

    /**
     * Request constructor.
     *
     * @param array<string> $allowedHosts set allowed hosts if your
     * server don't serve by Host header, as Nginx do
     *
     * @throws UnexpectedValueException if invalid Host
     */
    public function __construct(array $allowedHosts = [])
    {
        if ($allowedHosts) {
            $this->validateHost($allowedHosts);
        }
        $this->prepareStatusLine();
    }

    /**
     * @param string $method
     * @param array<int,mixed> $arguments
     *
     * @throws BadMethodCallException for method not allowed or method not found
     *
     * @return static
     */
    public function __call(string $method, array $arguments)
    {
        if ($method === 'setBody') {
            return $this->setBody(...$arguments);
        }
        if (\method_exists($this, $method)) {
            throw new BadMethodCallException("Method not allowed: {$method}");
        }
        throw new BadMethodCallException("Method not found: {$method}");
    }

    #[Override]
    public function __toString() : string
    {
        if ($this->parseContentType() === 'multipart/form-data') {
            $this->setBody($this->getMultipartBody());
        }
        return parent::__toString();
    }

    /**
     * @see https://developer.mozilla.org/en-US/docs/Web/HTTP/Basics_of_HTTP/MIME_types#multipartform-data
     *
     * @return string
     */
    protected function getMultipartBody() : string
    {
        $bodyParts = [];
        /**
         * @var array<string,string> $post
         */
        $post = ArraySimple::convert($this->getPost());
        foreach ($post as $field => $value) {
            $field = \htmlspecialchars($field, \ENT_QUOTES | \ENT_HTML5);
            $bodyParts[] = \implode("\r\n", [
                "Content-Disposition: form-data; name=\"{$field}\"",
                '',
                $value,
            ]);
        }
        /**
         * @var array<string,UploadedFile> $files
         */
        $files = ArraySimple::convert($this->getFiles());
        foreach ($files as $field => $file) {
            $field = \htmlspecialchars($field, \ENT_QUOTES | \ENT_HTML5);
            $filename = \htmlspecialchars($file->getName(), \ENT_QUOTES | \ENT_HTML5);
            $getContentsOf = $file->isMoved() ? $file->getDestination() : $file->getTmpName();
            $data = '';
            if ($getContentsOf !== '') {
                $data = \file_get_contents($getContentsOf);
            }
            $bodyParts[] = \implode("\r\n", [
                "Content-Disposition: form-data; name=\"{$field}\"; filename=\"{$filename}\"",
                'Content-Type: ' . $file->getClientType(),
                '',
                $data,
            ]);
        }
        $boundary = \explode(';', $this->getContentType(), 2);
        $boundary = \trim($boundary[1]);
        $boundary = \substr($boundary, \strlen('boundary='));
        foreach ($bodyParts as &$part) {
            $part = "--{$boundary}\r\n{$part}";
        }
        unset($part);
        $bodyParts[] = "--{$boundary}--";
        $bodyParts[] = '';
        $bodyParts = \implode("\r\n", $bodyParts);
        /**
         * Uncomment the code below to make a raw test.
         *
         * @see \Tests\HTTP\RequestTest::testToStringMultipart()
         */
        /*
        $serverLength = (string) $_SERVER['CONTENT_LENGTH'];
        $algoLength = (string) \strlen($bodyParts);
        if ($serverLength !== $algoLength) {
            throw new \Exception(
                '$_SERVER CONTENT_LENGTH is ' . $serverLength
                . ', but the algorithm calculated ' . $algoLength
            );
        }
        */
        return $bodyParts;
    }

    /**
     * Check if Host header is allowed.
     *
     * @see https://expressionengine.com/blog/http-host-and-server-name-security-issues
     * @see http://nginx.org/en/docs/http/request_processing.html
     *
     * @param array<string> $allowedHosts
     */
    protected function validateHost(array $allowedHosts) : void
    {
        $host = $_SERVER['HTTP_HOST'] ?? null;
        if (!\in_array($host, $allowedHosts, true)) {
            throw new UnexpectedValueException('Invalid Host: ' . $host);
        }
    }

    protected function prepareStatusLine() : void
    {
        $this->setProtocol($_SERVER['SERVER_PROTOCOL']);
        $this->setMethod($_SERVER['REQUEST_METHOD']);
        $url = $this->isSecure() ? 'https' : 'http';
        $url .= '://' . $_SERVER['HTTP_HOST'];
        $url .= $_SERVER['REQUEST_URI'];
        $this->setUrl($url);
        $this->setHost($this->getUrl()->getHost());
    }

    public function getHeader(string $name) : ?string
    {
        $this->prepareHeaders();
        return $this->headers[\strtolower($name)] ?? null;
    }

    /**
     * @return array<string,string>
     */
    public function getHeaders() : array
    {
        $this->prepareHeaders();
        return $this->headers;
    }

    protected function prepareHeaders() : void
    {
        if (!empty($this->headers)) {
            return;
        }
        foreach ($_SERVER as $name => $value) {
            if (\str_starts_with($name, 'HTTP_')) {
                $name = \strtr(\substr($name, 5), ['_' => '-']);
                $this->setHeader($name, $value);
            }
        }
    }

    public function getCookie(string $name) : ?Cookie
    {
        $this->prepareCookies();
        return $this->cookies[$name] ?? null;
    }

    /**
     * Get all Cookies.
     *
     * @return array<string,Cookie>
     */
    public function getCookies() : array
    {
        $this->prepareCookies();
        return $this->cookies;
    }

    protected function prepareCookies() : void
    {
        if (!empty($this->cookies)) {
            return;
        }
        foreach ($_COOKIE as $name => $value) {
            $this->setCookie(new Cookie($name, $value));
        }
    }

    /**
     * @see https://www.php.net/manual/en/wrappers.php.php#wrappers.php.input
     *
     * @return string
     */
    public function getBody() : string
    {
        if (!isset($this->body)) {
            $this->body = (string) \file_get_contents('php://input');
        }
        return $this->body;
    }

    protected function prepareFiles() : void
    {
        if (!empty($this->files)) {
            return;
        }
        $this->files = $this->getInputFiles();
    }

    /**
     * @param int $type
     * @param string|null $name
     * @param int|null $filter
     * @param array<int,int>|int $options
     *
     * @see https://www.php.net/manual/en/function.filter-var
     * @see https://www.php.net/manual/en/filter.filters.php
     *
     * @return mixed
     */
    protected function filterInput(
        int $type,
        string $name = null,
        int $filter = null,
        array | int $options = 0
    ) : mixed {
        $input = match ($type) {
            \INPUT_POST => $_POST,
            \INPUT_GET => $_GET,
            \INPUT_COOKIE => $_COOKIE,
            \INPUT_ENV => $_ENV,
            \INPUT_SERVER => $_SERVER,
            default => throw new InvalidArgumentException('Invalid input type: ' . $type)
        };
        if ($name !== null) {
            $input = \in_array($type, [\INPUT_POST, \INPUT_GET], true)
                ? ArraySimple::value($name, $input)
                : $input[$name] ?? null;
        }
        if ($filter !== null) {
            $input = \filter_var($input, $filter, $options);
        }
        return $input;
    }

    /**
     * Force an HTTPS connection on same URL.
     */
    public function forceHttps() : void
    {
        if (!$this->isSecure()) {
            \header(
                'Location: ' . $this->getUrl()->setScheme('https'),
                true,
                Status::MOVED_PERMANENTLY
            );
            if (!\defined('TESTING')) {
                // @codeCoverageIgnoreStart
                exit;
                // @codeCoverageIgnoreEnd
            }
        }
    }

    /**
     * Get the Authorization type.
     *
     * @return string|null Basic, Bearer, Digest or null for none
     */
    public function getAuthType() : ?string
    {
        if ($this->authType === null) {
            $auth = $_SERVER['HTTP_AUTHORIZATION'] ?? null;
            if ($auth) {
                $this->parseAuth($auth);
            }
        }
        return $this->authType;
    }

    /**
     * Get Basic authorization.
     *
     * @return array<string>|null Two keys: username and password
     */
    #[ArrayShape(['username' => 'string|null', 'password' => 'string|null'])]
    public function getBasicAuth() : ?array
    {
        return $this->getAuthType() === 'Basic'
            ? $this->auth
            : null;
    }

    /**
     * Get Bearer authorization.
     *
     * @return array<string>|null One key: token
     */
    #[ArrayShape(['token' => 'string|null'])]
    public function getBearerAuth() : ?array
    {
        return $this->getAuthType() === 'Bearer'
            ? $this->auth
            : null;
    }

    /**
     * Get Digest authorization.
     *
     * @return array<string>|null Nine keys: username, realm, nonce, uri,
     * response, opaque, qop, nc, cnonce
     */
    #[ArrayShape([
        'username' => 'string|null',
        'realm' => 'string|null',
        'nonce' => 'string|null',
        'uri' => 'string|null',
        'response' => 'string|null',
        'opaque' => 'string|null',
        'qop' => 'string|null',
        'nc' => 'string|null',
        'cnonce' => 'string|null',
    ])]
    public function getDigestAuth() : ?array
    {
        return $this->getAuthType() === 'Digest'
            ? $this->auth
            : null;
    }

    /**
     * @param string $authorization
     *
     * @return array<string,string|null>
     */
    protected function parseAuth(string $authorization) : array
    {
        $this->auth = [];
        [$type, $attributes] = \array_pad(\explode(' ', $authorization, 2), 2, null);
        if ($type === 'Basic') {
            $this->authType = $type;
            $this->auth = $this->parseBasicAuth($attributes);
        } elseif ($type === 'Bearer') {
            $this->authType = $type;
            $this->auth = $this->parseBearerAuth($attributes);
        } elseif ($type === 'Digest') {
            $this->authType = $type;
            $this->auth = $this->parseDigestAuth($attributes);
        }
        return $this->auth;
    }

    /**
     * @param string $attributes
     *
     * @return array<string,string|null>
     */
    #[ArrayShape(['username' => 'string|null', 'password' => 'string|null'])]
    #[Pure]
    protected function parseBasicAuth(string $attributes) : array
    {
        $data = [
            'username' => null,
            'password' => null,
        ];
        $attributes = \base64_decode($attributes);
        if ($attributes) {
            [
                $data['username'],
                $data['password'],
            ] = \array_pad(\explode(':', $attributes, 2), 2, null);
        }
        return $data;
    }

    /**
     * @param string $attributes
     *
     * @return array<string,string|null>
     */
    #[ArrayShape(['token' => 'string|null'])]
    #[Pure]
    protected function parseBearerAuth(string $attributes) : array
    {
        $data = [
            'token' => null,
        ];
        if ($attributes) {
            $data['token'] = $attributes;
        }
        return $data;
    }

    /**
     * @param string $attributes
     *
     * @return array<string,string|null>
     */
    #[ArrayShape([
        'username' => 'string|null',
        'realm' => 'string|null',
        'nonce' => 'string|null',
        'uri' => 'string|null',
        'response' => 'string|null',
        'opaque' => 'string|null',
        'qop' => 'string|null',
        'nc' => 'string|null',
        'cnonce' => 'string|null',
    ])]
    protected function parseDigestAuth(string $attributes) : array
    {
        $data = [
            'username' => null,
            'realm' => null,
            'nonce' => null,
            'uri' => null,
            'response' => null,
            'opaque' => null,
            'qop' => null,
            'nc' => null,
            'cnonce' => null,
        ];
        \preg_match_all(
            '#(username|realm|nonce|uri|response|opaque|qop|nc|cnonce)=(?:([\'"])([^\2]+?)\2|([^\s,]+))#',
            $attributes,
            $matches,
            \PREG_SET_ORDER
        );
        foreach ($matches as $match) {
            if (isset($match[1], $match[3])) {
                $data[$match[1]] = $match[3] ?: $match[4] ?? '';
            }
        }
        return $data;
    }

    /**
     * Get the Parsed Body or part of it.
     *
     * @todo https://php.watch/versions/8.4/request_parse_body
     *
     * @param string|null $name
     * @param int|null $filter
     * @param array<int,int>|int $filterOptions
     *
     * @see Request::filterInput()
     *
     * @return array<mixed>|mixed|string|null
     */
    public function getParsedBody(
        string $name = null,
        int $filter = null,
        array | int $filterOptions = 0
    ) : mixed {
        if ($this->getMethod() === Method::POST) {
            return $this->getPost($name, $filter, $filterOptions);
        }
        if ($this->parsedBody === null) {
            // TODO: On PHP 8.4 use isForm() and request_parse_body()
            // [$this->parsedBody, $_FILES] = request_parse_body();
            // Add methods {get,set}ParseBodyOptions(?array $options = null)
            $this->isFormUrlEncoded()
                ? \parse_str($this->getBody(), $this->parsedBody)
                : $this->parsedBody = [];
        }
        $variable = $name === null
            ? $this->parsedBody
            : ArraySimple::value($name, $this->parsedBody);
        return $filter !== null
            ? \filter_var($variable, $filter, $filterOptions)
            : $variable;
    }

    /**
     * Get the request body as JSON.
     *
     * @param bool|null $associative When true, JSON objects will be returned as
     * associative arrays; when false, JSON objects will be returned as objects.
     * When null, JSON objects will be returned as associative arrays or objects
     * depending on whether JSON_OBJECT_AS_ARRAY is set in the flags.
     * @param int|null $flags [optional] <p>
     *  Bitmask consisting of <b>JSON_BIGINT_AS_STRING</b>,
     *  <b>JSON_INVALID_UTF8_IGNORE</b>,
     *  <b>JSON_INVALID_UTF8_SUBSTITUTE</b>,
     *  <b>JSON_OBJECT_AS_ARRAY</b>,
     *  <b>JSON_THROW_ON_ERROR</b>.
     *  </p>
     *  <p>Default is none when null.</p>
     * @param int<1,max> $depth user specified recursion depth
     *
     * @see https://www.php.net/manual/en/function.json-decode.php
     * @see https://www.php.net/manual/en/json.constants.php
     *
     * @return array<string,mixed>|false|stdClass If option JSON_THROW_ON_ERROR
     * is not set, return false if json_decode fail. Otherwise, return a
     * stdClass instance, or an array if the $associative argument is passed as
     * true.
     */
    public function getJson(
        ?bool $associative = null,
        int $flags = null,
        int $depth = 512
    ) : array | stdClass | false {
        if ($flags === null) {
            $flags = $this->getJsonFlags();
        }
        $body = \json_decode($this->getBody(), $associative, $depth, $flags);
        if (\json_last_error() !== \JSON_ERROR_NONE) {
            return false;
        }
        return $body;
    }

    /**
     * @param string $type
     *
     * @return array<int,string>
     */
    protected function getNegotiableValues(string $type) : array
    {
        if ($this->negotiation[$type]) {
            return $this->negotiation[$type];
        }
        $header = $_SERVER['HTTP_ACCEPT' . ($type !== 'ACCEPT' ? '_' . $type : '')] ?? null;
        $this->negotiation[$type] = \array_keys(static::parseQualityValues(
            $header
        ));
        $this->negotiation[$type] = \array_map('\strtolower', $this->negotiation[$type]);
        return $this->negotiation[$type];
    }

    /**
     * @param string $type
     * @param array<int,string> $negotiable
     *
     * @return string
     */
    protected function negotiate(string $type, array $negotiable) : string
    {
        $negotiable = \array_map('\strtolower', $negotiable);
        foreach ($this->getNegotiableValues($type) as $item) {
            if (\in_array($item, $negotiable, true)) {
                return $item;
            }
        }
        return $negotiable[0];
    }

    /**
     * Get the mime types of the Accept header.
     *
     * @see https://developer.mozilla.org/en-US/docs/Web/HTTP/Headers/Accept
     *
     * @return array<int,string>
     */
    public function getAccepts() : array
    {
        return $this->getNegotiableValues('ACCEPT');
    }

    /**
     * Negotiate the Accept header.
     *
     * @param array<int,string> $negotiable Allowed mime types
     *
     * @return string The negotiated mime type
     */
    public function negotiateAccept(array $negotiable) : string
    {
        return $this->negotiate('ACCEPT', $negotiable);
    }

    /**
     * Get the Accept-Charset's.
     *
     * @see https://developer.mozilla.org/en-US/docs/Web/HTTP/Headers/Accept-Charset
     *
     * @return array<int,string>
     */
    public function getCharsets() : array
    {
        return $this->getNegotiableValues('CHARSET');
    }

    /**
     * Negotiate the Accept-Charset.
     *
     * @param array<int,string> $negotiable Allowed charsets
     *
     * @return string The negotiated charset
     */
    public function negotiateCharset(array $negotiable) : string
    {
        return $this->negotiate('CHARSET', $negotiable);
    }

    /**
     * Get the Accept-Encoding.
     *
     * @see https://developer.mozilla.org/en-US/docs/Web/HTTP/Headers/Accept-Encoding
     *
     * @return array<int,string>
     */
    public function getEncodings() : array
    {
        return $this->getNegotiableValues('ENCODING');
    }

    /**
     * Negotiate the Accept-Encoding.
     *
     * @param array<int,string> $negotiable The allowed encodings
     *
     * @return string The negotiated encoding
     */
    public function negotiateEncoding(array $negotiable) : string
    {
        return $this->negotiate('ENCODING', $negotiable);
    }

    /**
     * Get the Accept-Language's.
     *
     * @see https://developer.mozilla.org/en-US/docs/Web/HTTP/Headers/Accept-Language
     *
     * @return array<int,string>
     */
    public function getLanguages() : array
    {
        return $this->getNegotiableValues('LANGUAGE');
    }

    /**
     * Negotiated the Accept-Language.
     *
     * @param array<int,string> $negotiable Allowed languages
     *
     * @return string The negotiated language
     */
    public function negotiateLanguage(array $negotiable) : string
    {
        return $this->negotiate('LANGUAGE', $negotiable);
    }

    /**
     * Get the Content-Type header value.
     *
     * @see https://developer.mozilla.org/en-US/docs/Web/HTTP/Headers/Content-Type
     *
     * @return string|null
     */
    #[Pure]
    public function getContentType() : ?string
    {
        return $_SERVER['HTTP_CONTENT_TYPE'] ?? null;
    }

    /**
     * @param string|null $name
     * @param int|null $filter
     * @param array<int,int>|int $filterOptions
     *
     * @see Request::filterInput()
     *
     * @return mixed
     */
    public function getEnv(
        string $name = null,
        int $filter = null,
        array | int $filterOptions = 0
    ) : mixed {
        return $this->filterInput(\INPUT_ENV, $name, $filter, $filterOptions);
    }

    /**
     * @return array<string,array<mixed>|UploadedFile>
     */
    public function getFiles() : array
    {
        $this->prepareFiles();
        return $this->files;
    }

    public function hasFiles() : bool
    {
        $this->prepareFiles();
        return !empty($this->files);
    }

    public function getFile(string $name) : ?UploadedFile
    {
        $this->prepareFiles();
        $file = ArraySimple::value($name, $this->files);
        return \is_array($file) ? null : $file;
    }

    /**
     * Get the URL GET queries.
     *
     * @param string|null $name
     * @param int|null $filter
     * @param array<int,int>|int $filterOptions
     *
     * @see Request::filterInput()
     *
     * @return mixed
     */
    public function getGet(
        string $name = null,
        int $filter = null,
        array | int $filterOptions = 0
    ) : mixed {
        return $this->filterInput(\INPUT_GET, $name, $filter, $filterOptions);
    }

    /**
     * @return string
     */
    #[Pure]
    public function getHost() : string
    {
        return $this->host;
    }

    /**
     * Get the X-Request-ID header.
     *
     * @return string|null
     */
    public function getId() : string | null
    {
        if (isset($this->id)) {
            return $this->id === false ? null : $this->id;
        }
        $this->id = $_SERVER['HTTP_X_REQUEST_ID'] ?? false;
        return $this->getId();
    }

    /**
     * Get the connection IP.
     *
     * @return string
     */
    public function getIp() : string
    {
        return $_SERVER['REMOTE_ADDR'];
    }

    #[Override]
    #[Pure]
    public function getMethod() : string
    {
        return parent::getMethod();
    }

    /**
     * @param string $method
     *
     * @throws InvalidArgumentException for invalid method
     *
     * @return bool
     */
    #[Override]
    public function isMethod(string $method) : bool
    {
        return parent::isMethod($method);
    }

    /**
     * Gets data from the last request, if it was redirected.
     *
     * @param string|null $key a key name or null to get all data
     *
     * @see Response::redirect()
     *
     * @throws LogicException if PHP Session is not active to get redirect data
     *
     * @return mixed an array containing all data, the key value or null
     * if the key was not found
     */
    public function getRedirectData(string $key = null) : mixed
    {
        static $data;
        if ($data === null && \session_status() !== \PHP_SESSION_ACTIVE) {
            throw new LogicException('Session must be active to get redirect data');
        }
        if ($data === null) {
            $data = $_SESSION['$']['redirect_data'] ?? false;
            unset($_SESSION['$']['redirect_data']);
        }
        if ($key !== null && $data) {
            return ArraySimple::value($key, $data);
        }
        return $data === false ? null : $data;
    }

    /**
     * Get the URL port.
     *
     * @return int
     */
    public function getPort() : int
    {
        return $this->port ?? $_SERVER['SERVER_PORT'];
    }

    /**
     * Get POST data.
     *
     * @param string|null $name
     * @param int|null $filter
     * @param array<int,int>|int $filterOptions
     *
     * @see Request::filterInput()
     *
     * @return mixed
     */
    public function getPost(
        string $name = null,
        int $filter = null,
        array | int $filterOptions = 0
    ) : mixed {
        return $this->filterInput(\INPUT_POST, $name, $filter, $filterOptions);
    }

    /**
     * Get PATCH data.
     *
<<<<<<< HEAD
     * @return string|null
     *
     * @deprecated Use {@see Request::getHeader()}
     *
     * @codeCoverageIgnore
     */
    #[Deprecated(
        reason: 'since HTTP Library version 5.5, use getHeader() instead',
        replacement: '%class%->getHeader()'
    )]
    public function getProxiedIp() : ?string
    {
        \trigger_error(
            'Method ' . __METHOD__ . ' is deprecated',
            \E_USER_DEPRECATED
        );
        foreach ([
            'X-Real-IP',
            'X-Forwarded-For',
            'Client-IP',
            'X-Client-IP',
            'X-Cluster-Client-IP',
        ] as $header) {
            $header = $this->getHeader($header);
            if ($header) {
                $ip = \explode(',', $header, 2)[0];
                return \trim($ip);
            }
=======
     * @param string|null $name
     * @param int|null $filter
     * @param array<int,int>|int $filterOptions
     *
     * @return mixed
     */
    public function getPatch(
        string $name = null,
        int $filter = null,
        array | int $filterOptions = 0
    ) : mixed {
        if ($this->getMethod() === Method::PATCH) {
            return $this->getParsedBody($name, $filter, $filterOptions);
        }
        return $name === null ? [] : null;
    }

    /**
     * Get PUT data.
     *
     * @param string|null $name
     * @param int|null $filter
     * @param array<int,int>|int $filterOptions
     *
     * @return mixed
     */
    public function getPut(
        string $name = null,
        int $filter = null,
        array | int $filterOptions = 0
    ) : mixed {
        if ($this->getMethod() === Method::PUT) {
            return $this->getParsedBody($name, $filter, $filterOptions);
>>>>>>> c5b621bc
        }
        return $name === null ? [] : null;
    }

    /**
     * Get the Referer header.
     *
     * @see https://developer.mozilla.org/en-US/docs/Web/HTTP/Headers/Referer
     *
     * @return URL|null
     */
    public function getReferer() : ?URL
    {
        if (!isset($this->referrer)) {
            $this->referrer = false;
            $referer = $_SERVER['HTTP_REFERER'] ?? null;
            if ($referer !== null) {
                try {
                    $this->referrer = new URL($referer);
                } catch (InvalidArgumentException) {
                    $this->referrer = false;
                }
            }
        }
        return $this->referrer ?: null;
    }

    /**
     * Get $_SERVER variables.
     *
     * @param string|null $name
     * @param int|null $filter
     * @param array<int,int>|int $filterOptions
     *
     * @see Request::filterInput()
     *
     * @return mixed
     */
    public function getServer(
        string $name = null,
        int $filter = null,
        array | int $filterOptions = 0
    ) : mixed {
        return $this->filterInput(\INPUT_SERVER, $name, $filter, $filterOptions);
    }

    /**
     * Gets the requested URL.
     *
     * @return URL
     */
    #[Override]
    #[Pure]
    public function getUrl() : URL
    {
        return parent::getUrl();
    }

    /**
     * Gets the User Agent client.
     *
     * @return UserAgent|null the UserAgent object or null if no user-agent
     * header was received
     */
    public function getUserAgent() : ?UserAgent
    {
        if (isset($this->userAgent) && $this->userAgent instanceof UserAgent) {
            return $this->userAgent;
        }
        $userAgent = $_SERVER['HTTP_USER_AGENT'] ?? null;
        $userAgent ? $this->setUserAgent($userAgent) : $this->userAgent = false;
        return $this->userAgent ?: null;
    }

    /**
     * @param string|UserAgent $userAgent
     *
     * @return static
     */
    protected function setUserAgent(string | UserAgent $userAgent) : static
    {
        if (!$userAgent instanceof UserAgent) {
            $userAgent = new UserAgent($userAgent);
        }
        $this->userAgent = $userAgent;
        return $this;
    }

    /**
     * Check if is an AJAX Request based in the X-Requested-With Header.
     *
     * The X-Requested-With Header containing the "XMLHttpRequest" value is
     * used by various javascript libraries.
     *
     * @return bool
     */
    public function isAjax() : bool
    {
        if (isset($this->isAjax)) {
            return $this->isAjax;
        }
        $received = $_SERVER['HTTP_X_REQUESTED_WITH'] ?? null;
        return $this->isAjax = ($received
            && \strtolower($received) === 'xmlhttprequest');
    }

    /**
     * Say if a connection has HTTPS.
     *
     * @return bool
     */
    public function isSecure() : bool
    {
        if (isset($this->isSecure)) {
            return $this->isSecure;
        }
        $scheme = $_SERVER['REQUEST_SCHEME'] ?? null;
        $https = $_SERVER['HTTPS'] ?? null;
        return $this->isSecure = ($scheme === 'https' || $https === 'on');
    }

    /**
     * Tells if the Content-Type header is application/x-www-form-urlencoded.
     *
     * @return bool
     */
    #[Pure]
    public function isFormUrlEncoded() : bool
    {
        return $this->parseContentType() === 'application/x-www-form-urlencoded';
    }

    /**
     * Tells if the Content-Type header is multipart/form-data.
     *
     * @return bool
     */
    #[Pure]
    public function isFormData() : bool
    {
        return $this->parseContentType() === 'multipart/form-data';
    }

    /**
     * Tells if the Content-Type header is application/x-www-form-urlencoded or
     * multipart/form-data.
     *
     * @return bool
     */
    #[Pure]
    public function isForm() : bool
    {
        return $this->isFormUrlEncoded() || $this->isFormData();
    }

    /**
     * Say if the request is a JSON call.
     *
     * @return bool
     */
    #[Pure]
    public function isJson() : bool
    {
        return $this->parseContentType() === 'application/json';
    }

    /**
     * Say if the request method is POST.
     *
     * @return bool
     */
    #[Pure]
    public function isPost() : bool
    {
        return $this->getMethod() === Method::POST;
    }

    /**
     * @see https://www.sitepoint.com/community/t/-files-array-structure/2728/5
     *
     * @return array<string,array<mixed>|UploadedFile>
     */
    protected function getInputFiles() : array
    {
        if (empty($_FILES)) {
            return [];
        }
        $makeObjects = static function (
            array $array,
            callable $makeObjects
        ) : array | UploadedFile {
            $return = [];
            foreach ($array as $k => $v) {
                if (\is_array($v)) {
                    $return[$k] = $makeObjects($v, $makeObjects);
                    continue;
                }
                return new UploadedFile($array);
            }
            return $return;
        };
        return $makeObjects(ArraySimple::files(), $makeObjects); // @phpstan-ignore-line
    }

    /**
     * @param string $host
     *
     * @throws InvalidArgumentException for invalid host
     *
     * @return static
     */
    protected function setHost(string $host) : static
    {
        $filteredHost = 'http://' . $host;
        $filteredHost = \filter_var($filteredHost, \FILTER_VALIDATE_URL);
        if (!$filteredHost) {
            throw new InvalidArgumentException("Invalid host: {$host}");
        }
        $host = \parse_url($filteredHost);
        $this->host = $host['host']; // @phpstan-ignore-line
        if (isset($host['port'])) {
            $this->port = $host['port'];
        }
        return $this;
    }

    /**
     * Make a Response with the current Request.
     *
     * @return Response
     */
    public function makeResponse() : Response
    {
        return new Response($this);
    }
}<|MERGE_RESOLUTION|>--- conflicted
+++ resolved
@@ -13,7 +13,6 @@
 use Framework\Helpers\ArraySimple;
 use InvalidArgumentException;
 use JetBrains\PhpStorm\ArrayShape;
-use JetBrains\PhpStorm\Deprecated;
 use JetBrains\PhpStorm\Pure;
 use LogicException;
 use Override;
@@ -906,36 +905,6 @@
     /**
      * Get PATCH data.
      *
-<<<<<<< HEAD
-     * @return string|null
-     *
-     * @deprecated Use {@see Request::getHeader()}
-     *
-     * @codeCoverageIgnore
-     */
-    #[Deprecated(
-        reason: 'since HTTP Library version 5.5, use getHeader() instead',
-        replacement: '%class%->getHeader()'
-    )]
-    public function getProxiedIp() : ?string
-    {
-        \trigger_error(
-            'Method ' . __METHOD__ . ' is deprecated',
-            \E_USER_DEPRECATED
-        );
-        foreach ([
-            'X-Real-IP',
-            'X-Forwarded-For',
-            'Client-IP',
-            'X-Client-IP',
-            'X-Cluster-Client-IP',
-        ] as $header) {
-            $header = $this->getHeader($header);
-            if ($header) {
-                $ip = \explode(',', $header, 2)[0];
-                return \trim($ip);
-            }
-=======
      * @param string|null $name
      * @param int|null $filter
      * @param array<int,int>|int $filterOptions
@@ -969,7 +938,6 @@
     ) : mixed {
         if ($this->getMethod() === Method::PUT) {
             return $this->getParsedBody($name, $filter, $filterOptions);
->>>>>>> c5b621bc
         }
         return $name === null ? [] : null;
     }
