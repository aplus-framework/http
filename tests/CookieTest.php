--- conflicted
+++ resolved
@@ -113,7 +113,7 @@
             'Set-Cookie: foo=bar',
             'Set-Cookie: foo=abc123; secure; HttpOnly',
             'Set-Cookie: foo=abc123; expires='
-            . \gmdate($xdebugCookieDateFormat, \time() + 5) . ' GMT; Max-Age=5',
+            . \date('D, d-M-Y H:i:s', \time() + 5) . ' GMT; Max-Age=5',
         ], xdebug_get_headers());
         $this->cookie->setDomain('domain.tld')
             ->setPath('/blog')
@@ -123,11 +123,7 @@
             ->setValue('baz')
             ->setExpires('+30 seconds')
             ->send();
-<<<<<<< HEAD
         $value = $this->cookie->toString();
-=======
-        $value = $this->cookie->getAsString();
->>>>>>> dcf42904
         if (\PHP_VERSION_ID < 80200) {
             $time = \time() + 30;
             $value = \strtr($value, [
@@ -135,7 +131,7 @@
             ]);
         }
         self::assertContains(
-            'Set-Cookie: ' . $value,
+            'Set-Cookie: ' . $this->cookie->getAsString(),
             xdebug_get_headers()
         );
     }
